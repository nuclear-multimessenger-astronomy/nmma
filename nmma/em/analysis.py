--- conflicted
+++ resolved
@@ -1,4 +1,3 @@
-import argparse
 import json
 import os
 from pathlib import Path
@@ -25,411 +24,6 @@
 matplotlib.use("agg")
 
 
-<<<<<<< HEAD
-def get_parser(**kwargs):
-    add_help = kwargs.get("add_help", True)
-
-    parser = argparse.ArgumentParser(
-        description="Inference on kilonova ejecta parameters.",
-        add_help=add_help,
-    )
-    parser.add_argument(
-        "--config",
-        type=str,
-        help="Name of the configuration file containing parameter values.",
-    )
-    parser.add_argument(
-        "--model", type=str, help="Name of the kilonova model to be used"
-    )
-    parser.add_argument(
-        "--interpolation-type",
-        type=str,
-        help="SVD interpolation scheme.",
-        default="sklearn_gp",
-    )
-    parser.add_argument(
-        "--svd-path",
-        type=str,
-        help="Path to the SVD directory with {model}.joblib",
-        default="svdmodels",
-    )
-    parser.add_argument(
-        "--outdir",
-        type=str,
-        help="Path to the output directory",
-        default="outdir",
-    )
-    parser.add_argument(
-        "--label", type=str, help="Label for the run", default="injection"
-    )
-    parser.add_argument(
-        "--trigger-time",
-        type=float,
-        help="Trigger time in modified julian day, not required if injection set is provided",
-    )
-    parser.add_argument(
-        "--data",
-        type=str,
-        help="Path to the data file in [time(isot) filter magnitude error] format",
-    )
-    parser.add_argument("--prior", type=str, help="Path to the prior file")
-    parser.add_argument(
-        "--tmin",
-        type=float,
-        default=0.05,
-        help="Days to start analysing from the trigger time (default: 0.05)",
-    )
-    parser.add_argument(
-        "--tmax",
-        type=float,
-        default=14.0,
-        help="Days to stop analysing from the trigger time (default: 14)",
-    )
-    parser.add_argument(
-        "--dt", type=float, default=0.1, help="Time step in day (default: 0.1)"
-    )
-    parser.add_argument(
-        "--log-space-time",
-        action="store_true",
-        default=False,
-        help="Create the sample_times to be uniform in log-space",
-    )
-    parser.add_argument(
-        "--n-tstep",
-        type=int,
-        default=50,
-        help="Number of time steps (used with --log-space-time, default: 50)",
-    )
-    parser.add_argument(
-        "--photometric-error-budget",
-        type=float,
-        default=0.1,
-        help="Photometric error (mag) (default: 0.1)",
-    )
-    parser.add_argument(
-        "--svd-mag-ncoeff",
-        type=int,
-        default=10,
-        help="Number of eigenvalues to be taken for mag evaluation (default: 10)",
-    )
-    parser.add_argument(
-        "--svd-lbol-ncoeff",
-        type=int,
-        default=10,
-        help="Number of eigenvalues to be taken for lbol evaluation (default: 10)",
-    )
-    parser.add_argument(
-        "--filters",
-        type=str,
-        help="A comma seperated list of filters to use (e.g. g,r,i). If none is provided, will use all the filters available",
-    )
-    parser.add_argument(
-        "--use-Ebv",
-        action="store_true",
-        default=False,
-        help="If using the Ebv extinction during the inference",
-    )
-    parser.add_argument(
-        "--Ebv-max",
-        type=float,
-        default=0.5724,
-        help="Maximum allowed value for Ebv (default:0.5724)",
-    )
-    parser.add_argument(
-        "--grb-resolution",
-        type=float,
-        default=5,
-        help="The upper bound on the ratio between thetaWing and thetaCore (default: 5)",
-    )
-    parser.add_argument(
-        "--jet-type",
-        type=int,
-        default=0,
-        help="Jet type to used used for GRB afterglow light curve (default: 0)",
-    )
-    parser.add_argument(
-        "--error-budget",
-        type=str,
-        default="1.0",
-        help="Additional systematic error (mag) to be introduced (default: 1)",
-    )
-    parser.add_argument(
-        "--sampler",
-        type=str,
-        default="pymultinest",
-        help="Sampler to be used (default: pymultinest)",
-    )
-    parser.add_argument(
-        "--soft-init",
-        action="store_true",
-        default=False,
-        help="To start the sampler softly (without any checking, default: False)",
-    )
-    parser.add_argument(
-        "--sampler-kwargs",
-        default="{}",
-        type=str,
-        help="Additional kwargs (e.g. {'evidence_tolerance':0.5}) for bilby.run_sampler, put a double quotation marks around the dictionary",
-    )
-    parser.add_argument(
-        "--cpus",
-        type=int,
-        default=1,
-        help="Number of cores to be used, only needed for dynesty (default: 1)",
-    )
-    parser.add_argument(
-        "--nlive", type=int, default=2048, help="Number of live points (default: 2048)"
-    )
-    parser.add_argument(
-        "--reactive-sampling",
-        action="store_true",
-        default=False,
-        help="To use reactive sampling in ultranest (default: False)",
-    )
-    parser.add_argument(
-        "--seed",
-        metavar="seed",
-        type=int,
-        default=42,
-        help="Sampling seed (default: 42)",
-    )
-    parser.add_argument(
-        "--injection", metavar="PATH", type=str, help="Path to the injection json file"
-    )
-    parser.add_argument(
-        "--injection-num",
-        metavar="eventnum",
-        type=int,
-        help="The injection number to be taken from the injection set",
-    )
-    parser.add_argument(
-        "--injection-detection-limit",
-        metavar="mAB",
-        type=str,
-        help="The highest mAB to be presented in the injection data set, any mAB higher than this will become a non-detection limit. Should be comma delimited list same size as injection set.",
-    )
-    parser.add_argument(
-        "--injection-outfile",
-        metavar="PATH",
-        type=str,
-        help="Path to the output injection lightcurve",
-    )
-    parser.add_argument(
-        "--injection-model",
-        type=str,
-        help="Name of the kilonova model to be used for injection (default: the same as model used for recovery)",
-    )
-    parser.add_argument(
-        "--remove-nondetections",
-        action="store_true",
-        default=False,
-        help="remove non-detections from fitting analysis",
-    )
-    parser.add_argument(
-        "--detection-limit",
-        metavar="DICT",
-        type=str,
-        default=None,
-        help="Dictionary for detection limit per filter, e.g., {'r':22, 'g':23}, put a double quotation marks around the dictionary",
-    )
-    parser.add_argument(
-        "--with-grb-injection",
-        help="If the injection has grb included",
-        action="store_true",
-    )
-    parser.add_argument(
-        "--prompt-collapse",
-        help="If the injection simulates prompt collapse and therefore only dynamical",
-        action="store_true",
-    )
-    parser.add_argument(
-        "--ztf-sampling", help="Use realistic ZTF sampling", action="store_true"
-    )
-    parser.add_argument(
-        "--ztf-uncertainties",
-        help="Use realistic ZTF uncertainties",
-        action="store_true",
-    )
-    parser.add_argument(
-        "--ztf-ToO",
-        help="Adds realistic ToO observations during the first one or two days. Sampling depends on exposure time specified. Valid values are 180 (<1000sq deg) or 300 (>1000sq deg). Won't work w/o --ztf-sampling",
-        type=str,
-        choices=["180", "300"],
-    )
-    parser.add_argument(
-        "--train-stats",
-        help="Creates a file too.csv to derive statistics",
-        action="store_true",
-    )
-    parser.add_argument(
-        "--rubin-ToO",
-        help="Adds ToO obeservations based on the strategy presented in arxiv.org/abs/2111.01945.",
-        action="store_true",
-    )
-    parser.add_argument(
-        "--rubin-ToO-type",
-        help="Type of ToO observation. Won't work w/o --rubin-ToO",
-        type=str,
-        choices=["platinum","gold","gold_z","silver","silver_z"],
-    )
-    parser.add_argument(
-        "--xlim",
-        type=str,
-        default="0,14",
-        help="Start and end time for light curve plot (default: 0-14)",
-    )
-    parser.add_argument(
-        "--ylim",
-        type=str,
-        default="22,16",
-        help="Upper and lower magnitude limit for light curve plot (default: 22-16)",
-    )
-    parser.add_argument(
-        "--generation-seed",
-        metavar="seed",
-        type=int,
-        default=42,
-        help="Injection generation seed (default: 42)",
-    )
-    parser.add_argument(
-        "--plot", action="store_true", default=False, help="add best fit plot"
-    )
-    parser.add_argument(
-        "--bilby-zero-likelihood-mode",
-        action="store_true",
-        default=False,
-        help="enable prior run",
-    )
-    parser.add_argument(
-        "--photometry-augmentation",
-        help="Augment photometry to improve parameter recovery",
-        action="store_true",
-    )
-    parser.add_argument(
-        "--photometry-augmentation-seed",
-        metavar="seed",
-        type=int,
-        default=0,
-        help="Optimal generation seed (default: 0)",
-    )
-    parser.add_argument(
-        "--photometry-augmentation-N-points",
-        help="Number of augmented points to include",
-        type=int,
-        default=10,
-    )
-    parser.add_argument(
-        "--photometry-augmentation-filters",
-        type=str,
-        help="A comma seperated list of filters to use for augmentation (e.g. g,r,i). If none is provided, will use all the filters available",
-    )
-    parser.add_argument(
-        "--photometry-augmentation-times",
-        type=str,
-        help="A comma seperated list of times to use for augmentation in days post trigger time (e.g. 0.1,0.3,0.5). If none is provided, will use random times between tmin and tmax",
-    )
-
-    parser.add_argument(
-        "--conditional-gaussian-prior-thetaObs",
-        action="store_true",
-        default=False,
-        help="The prior on the inclination is against to a gaussian prior centered at zero with sigma = thetaCore / N_sigma",
-    )
-
-    parser.add_argument(
-        "--conditional-gaussian-prior-N-sigma",
-        default=1,
-        type=float,
-        help="The input for N_sigma; to be used with conditional-gaussian-prior-thetaObs set to True",
-    )
-
-    parser.add_argument(
-        "--sample-over-Hubble",
-        action="store_true",
-        default=False,
-        help="To sample over Hubble constant and redshift",
-    )
-
-    parser.add_argument(
-        "--verbose",
-        action="store_true",
-        default=False,
-        help="print out log likelihoods",
-    )
-
-    parser.add_argument(
-        "--refresh-models-list",
-        type=bool,
-        default=False,
-        help="Refresh the list of models available on Gitlab",
-    )
-    parser.add_argument(
-        "--local-only",
-        action="store_true",
-        default=False,
-        help="only look for local svdmodels (ignore Gitlab)",
-    )
-    parser.add_argument(
-        "--ignore-timeshift",
-        help="If you want to ignore the timeshift parameter in an injection file.",
-        action="store_true",
-        default=False,
-    )
-    parser.add_argument(
-        "--bestfit",
-        help="Save the best fit parameters and magnitudes to JSON",
-        action="store_true",
-        default=False,
-    )
-
-    parser.add_argument(
-        "--fits-file",
-        help="Fits file output from Bayestar, to be used for constructing dL-iota prior"
-    )
-    parser.add_argument(
-        "--cosiota-node-num",
-        help="Number of cos-iota nodes used in the Bayestar fits (default: 10)",
-        default=10,
-    )
-
-    parser.add_argument(
-        "--skip-sampling",
-        help="If analysis has already run, skip bilby sampling and compute results from checkpoint files. Combine with --plot to make plots from these files.",
-        action="store_true",
-        default=False,
-    )
-    parser.add_argument(
-        "--ra",
-        type=float,
-        help="Right ascension of the sky location; to be used together with fits file"
-    )
-    parser.add_argument(
-        "--dec",
-        type=float,
-        help="Declination of the sky location; to be used together with fits file"
-    )
-    parser.add_argument(
-        "--dL",
-        type=float,
-        help="Distance of the location; to be used together with fits file"
-    )
-    parser.add_argument(
-        "--fetch-Ebv-from-dustmap",
-        help="Fetching Ebv from dustmap, to be used as fixed-value prior",
-        action="store_true",
-        default=False,
-    )
-    parser.add_argument(
-        "--systematics-file",
-        metavar="PATH",
-        help="Path to systematics configuration file",
-        default=None,
-    )
-
-    return parser
-
-=======
->>>>>>> c4760aaf
 
 def analysis(args):
 
@@ -963,11 +557,7 @@
                     sigma_y[finite_idx],
                 )
                 print("the time passes into the interp is: ", t_det)
-<<<<<<< HEAD
-                num = (y_det - interp(t_det)) ** 2
-=======
                 num = (y_det - np.interp(t_det,sample_times, mag_used)) ** 2
->>>>>>> c4760aaf
                 den = sigma_y_det**2 + err**2
                 chi2_per_filt = np.sum(num / den)
                 # store the data
@@ -1209,7 +799,6 @@
         exit()
     else: 
         pass
-<<<<<<< HEAD
 
     print('Starting LFI')
 
@@ -1227,32 +816,9 @@
         filters = filters.replace(" ", "")  # remove all whitespace
         filters = filters.split(",")
 
-    refresh = False
-    try:
-        refresh = args.refresh_models_list
-    except AttributeError:
-        pass
-    if refresh:
-        refresh_models_list(
-            models_home=args.svd_path if args.svd_path not in [None, ""] else None
-        )
-
-    # set up outdir
-    bilby.core.utils.setup_logger(outdir=args.outdir, label=args.label)
-    bilby.core.utils.check_directory_exists_and_if_not_mkdir(args.outdir)
-
-    print('Setting up logger and storage directory')
-
-    if args.log_space_time:
-        if args.n_tstep:
-            n_step = args.n_tstep
-        else:
-            n_step = int((args.tmax - args.tmin) / args.dt)
-        sample_times = np.logspace(
-            np.log10(args.tmin), np.log10(args.tmax + args.dt), n_step
-        )
-    else:
-        sample_times = np.arange(args.tmin, args.tmax + args.dt, args.dt)
+    
+
+    sample_times = setup_sample_times(args)
 
     # create the kilonova data if an injection set is given
     if args.injection:
@@ -1562,349 +1128,6 @@
         print('saved posterior plot')
 
 def main(args=None):
-    if args is None:
-        parser = get_parser()
-        args = parser.parse_args()
-        if args.config is not None:
-            yaml_dict = yaml.safe_load(Path(args.config).read_text())
-            for analysis_set in yaml_dict.keys():
-                params = yaml_dict[analysis_set]
-                for key, value in params.items():
-                    key = key.replace("-", "_")
-                    if key not in args:
-                        print(f"{key} not a known argument... please remove")
-                        exit()
-                    setattr(args, key, value)
-=======
-
-    print('Starting LFI')
-
-    # only can use ztfr, ztfg, and ztfi filters in the light curve data
-    if args.filters: 
-        filters = args.filters.replace(" ", "")  # remove all whitespace
-        filters = filters.split(",")
-        if ('ztfr' in filters) and ('ztfi' in filters) and ('ztfg' in filters):
-            pass
-        else:
-            raise ValueError("Need the ztfr, ztfi, and ztfg filters.")
-    else: 
-        print('Currently filters are hardcoded to ztfr, ztfi, and ztfg. Continuing with these filters.')
-        filters = 'ztfg,ztfi,ztfr'
-        filters = filters.replace(" ", "")  # remove all whitespace
-        filters = filters.split(",")
-
-    
-
-    sample_times = setup_sample_times(args)
-
-    # create the kilonova data if an injection set is given
-    if args.injection:
-        with open(args.injection, "r") as f:
-            injection_dict = json.load(
-                f, object_hook=bilby.core.utils.decode_bilby_json
-            )
-        injection_df = injection_dict["injections"]
-        injection_parameters = injection_df.iloc[args.injection_num].to_dict()
-
-        if "geocent_time" in injection_parameters:
-            tc_gps = time.Time(injection_parameters["geocent_time"], format="gps")
-        elif "geocent_time_x" in injection_parameters:
-            tc_gps = time.Time(injection_parameters["geocent_time_x"], format="gps")
-        else:
-            print("Need either geocent_time or geocent_time_x")
-            exit(1)
-        trigger_time = tc_gps.mjd
-
-        injection_parameters["kilonova_trigger_time"] = trigger_time
-        if args.prompt_collapse:
-            injection_parameters["log10_mej_wind"] = -3.0
-
-        # sanity check for eject masses
-        if "log10_mej_dyn" in injection_parameters and not np.isfinite(
-            injection_parameters["log10_mej_dyn"]
-        ):
-            injection_parameters["log10_mej_dyn"] = -3.0
-        if "log10_mej_wind" in injection_parameters and not np.isfinite(
-            injection_parameters["log10_mej_wind"]
-        ):
-            injection_parameters["log10_mej_wind"] = -3.0
-
-        # need to interpolate between data points if time step is not 0.25
-        if args.dt:
-            time_step = args.dt
-            if args.dt != 0.25:
-                raise ValueError("Need dt to be 0.25 until interpolation feature is incorporated.")
-                # currently no linear interpolation function
-                do_lin_interpolation = True
-            else:
-                do_lin_interpolation = False
-
-        args.kilonova_tmin = args.tmin
-        args.kilonova_tmax = args.tmax
-        args.kilonova_tstep = args.dt
-        args.kilonova_error = args.photometric_error_budget
-
-        current_points = int(round(args.tmax - args.tmin))/args.dt + 1
-
-        if not args.injection_model:
-            args.kilonova_injection_model = args.model
-        else:
-            args.kilonova_injection_model = args.injection_model
-        args.kilonova_injection_svd = args.svd_path
-        args.injection_svd_mag_ncoeff = args.svd_mag_ncoeff
-        args.injection_svd_lbol_ncoeff = args.svd_lbol_ncoeff
-
-        print("Creating injection light curve model")
-        _, _, injection_model = create_light_curve_model_from_args(
-            args.kilonova_injection_model,
-            args,
-            sample_times,
-            filters=filters,
-            sample_over_Hubble=args.sample_over_Hubble,
-        )
-        data = create_light_curve_data(
-            injection_parameters, args, light_curve_model=injection_model
-        )
-        print("Injection generated")
-        res = next(iter(data))
-
-        if args.injection_outfile is not None:
-            if filters is not None:
-                if args.injection_detection_limit is None:
-                    detection_limit = {x: np.inf for x in filters}
-                else:
-                    detection_limit = {
-                        x: float(y)
-                        for x, y in zip(
-                            filters,
-                            args.injection_detection_limit.split(","),
-                        )
-                    }
-            else:
-                detection_limit = {}
-            data_out = np.empty((0, 6))
-            for filt in data.keys():
-                if filters:
-                    if args.photometry_augmentation_filters:
-                        filts = list(
-                            set(
-                                filters
-                                + args.photometry_augmentation_filters.split(",")
-                            )
-                        )
-                    else:
-                        filts = filters
-                    if filt not in filts:
-                        continue
-                for row in data[filt]:
-                    mjd, mag, mag_unc = row
-                    if not np.isfinite(mag_unc):
-                        data_out = np.append(
-                            data_out,
-                            np.array([[mjd, 99.0, 99.0, filt, mag, 0.0]]),
-                            axis=0,
-                        )
-                    else:
-                        if filt in detection_limit:
-                            data_out = np.append(
-                                data_out,
-                                np.array(
-                                    [
-                                        [
-                                            mjd,
-                                            mag,
-                                            mag_unc,
-                                            filt,
-                                            detection_limit[filt],
-                                            0.0,
-                                        ]
-                                    ]
-                                ),
-                                axis=0,
-                            )
-                        else:
-                            data_out = np.append(
-                                data_out,
-                                np.array([[mjd, mag, mag_unc, filt, np.inf, 0.0]]),
-                                axis=0,
-                            )
-
-            columns = ["jd", "mag", "mag_unc", "filter", "limmag", "programid"]
-            lc = pd.DataFrame(data=data_out, columns=columns)
-            lc.sort_values("jd", inplace=True)
-            lc = lc.reset_index(drop=True)
-            lc.to_csv(args.injection_outfile)
-
-    else:
-        # load the lightcurve data
-        data = loadEvent(args.data)
-        res = next(iter(data))
-        current_points = len(data[res])
-
-        if args.trigger_time is None:
-            # load the minimum time as trigger time
-            min_time = np.inf
-            for key, array in data.items():
-                min_time = np.minimum(min_time, np.min(array[:, 0]))
-            trigger_time = min_time
-            print(
-                f"trigger_time is not provided, analysis will continue using a trigger time of {trigger_time}"
-            )
-        else:
-            trigger_time = args.trigger_time
-
-    if args.remove_nondetections:
-        filters_to_check = list(data.keys())
-        for filt in filters_to_check:
-            idx = np.where(np.isfinite(data[filt][:, 2]))[0]
-            data[filt] = data[filt][idx, :]
-            if len(idx) == 0:
-                del data[filt]
-
-    # check for detections
-    detection = False
-    notallnan = False
-    for filt in data.keys():
-        idx = np.where(np.isfinite(data[filt][:, 2]))[0]
-        if len(idx) > 0:
-            detection = True
-        idx = np.where(np.isfinite(data[filt][:, 1]))[0]
-        if len(idx) > 0:
-            notallnan = True
-        if detection and notallnan:
-            break
-    if (not detection) or (not notallnan):
-        raise ValueError("Need at least one detection to do fitting.")
-
-    if type(args.error_budget) in [float, int]:
-        error_budget = [args.error_budget]
-    else:
-        error_budget = [float(x) for x in args.error_budget.split(",")]
-    if args.filters:
-        if args.photometry_augmentation_filters:
-            filters = list(
-                set(
-                    args.filters.split(",")
-                    + args.photometry_augmentation_filters.split(",")
-                )
-            )
-        else:
-            filters = args.filters.split(",")
-
-        values_to_indices = {v: i for i, v in enumerate(filters)}
-        filters_to_analyze = sorted(
-            list(set(filters).intersection(set(list(data.keys())))),
-            key=lambda v: values_to_indices[v],
-        )
-
-        if len(error_budget) == 1:
-            error_budget = dict(
-                zip(filters_to_analyze, error_budget * len(filters_to_analyze))
-            )
-        elif len(args.filters.split(",")) == len(error_budget):
-            error_budget = dict(zip(args.filters.split(","), error_budget))
-        else:
-            raise ValueError("error_budget must be the same length as filters")
-
-    else:
-        filters_to_analyze = list(data.keys())
-        error_budget = dict(
-            zip(filters_to_analyze, error_budget * len(filters_to_analyze))
-        )
-
-    print("Running with filters {0}".format(filters_to_analyze))
-    model_names, models, light_curve_model = create_light_curve_model_from_args(
-        args.model,
-        args,
-        sample_times,
-        filters=filters_to_analyze,
-        sample_over_Hubble=args.sample_over_Hubble,
-    )
-
-    # setup the prior
-    priors = create_prior_from_args(model_names, args)
-    
-    # now that we have the kilonova light curve, we need to pad it with non-detections
-    # this part is currently hard coded in terms of the times !!!! likely will need the most work
-    # (so that the 'fixed' and 'shifted' are properly represented)
-    num_points = 121
-    num_channels = 3
-    bands = ['ztfg', 'ztfr', 'ztfi'] # will need to edit to not be hardcoded
-    t_zero = 44242.00021937881
-    t_min = 44240.00050450478
-    t_max = 44269.99958898723
-    days = int(round(t_max - t_min))
-    time_step = 0.25
-
-    device = torch.device("cuda" if torch.cuda.is_available() else "cpu")
-    print(f"Using {device}")
-
-    if args.detection_limit:
-        detection_limit = args.detection_limit
-    else: 
-        detection_limit = 22.0
-
-    data_df = pd.DataFrame()
-    t_list = []
-    for i in range(len(data[res])):
-        t_list.append(data[res][i][0])
-    data_df['t'] = t_list
-    for key in data:
-        mag_list = []
-        for i, val in enumerate(data[key]):
-            mag = data[key][i][1]
-            mag_list.append(mag)
-        data_df[key] = mag_list
-    column_list = data_df.columns.to_list()
-
-    # pad the data 
-    padded_data_df = pad_the_data(
-        data_df, 
-        column_list,
-        desired_count=num_points, 
-        filler_time_step=time_step, 
-        filler_data=detection_limit
-    )
-
-    # change the data into pytorch tensors
-    data_tensor = torch.tensor(padded_data_df.iloc[:, 1:4].values.reshape(1, num_points, num_channels), dtype=torch.float32).transpose(1, 2)
-
-    # set up the embedding 
-    similarity_embedding = SimilarityEmbedding(num_dim=7, num_hidden_layers_f=1, num_hidden_layers_h=1, num_blocks=4, kernel_size=5, num_dim_final=5).to(device)
-    num_dim = 7
-    SAVEPATH = os.getcwd() + '/nmma/mlmodel/similarity_embedding_weights.pth'
-    similarity_embedding.load_state_dict(torch.load(SAVEPATH, map_location=device))
-    for name, param in similarity_embedding.named_parameters():
-        param.requires_grad = False
-
-    # set up the normalizing flows
-    transform, base_dist, embedding_net = normflow_params(similarity_embedding, 9, 5, 90, context_features=num_dim, num_dim=num_dim) 
-    flow = Flow(transform, base_dist, embedding_net).to(device=device)
-    PATH_nflow = os.getcwd() + '/nmma/mlmodel/frozen-flow-weights.pth'
-    flow.load_state_dict(torch.load(PATH_nflow, map_location=device))
-
-    nsamples = 20000
-    with torch.no_grad():
-        samples = flow.sample(nsamples, context=data_tensor)
-        samples = samples.cpu().reshape(nsamples,3)
-        
-    if args.injection:
-        avail_parameters = injection_parameters.keys()
-        if ('log10_mej' in avail_parameters) and ('log10_vej' in avail_parameters) and ('log10_Xlan' in avail_parameters):
-            param_tensor = torch.tensor([injection_parameters['log10_mej'], injection_parameters['log10_vej'], injection_parameters['log10_Xlan']], dtype=torch.float32)
-            with torch.no_grad():
-               truth = param_tensor
-            flow_result = cast_as_bilby_result(samples, truth, priors=priors)
-            fig = flow_result.plot_corner(save=True, label = args.label, outdir=args.outdir)
-            print('saved posterior plot')
-        else:
-            raise ValueError('The injection parameters provided do not match the parameters the flow has been trained on')
-    else:
-        flow_result = cast_as_bilby_result(samples, truth=None, priors=priors)
-        fig = flow_result.plot_corner(save=True, label = args.label, outdir=args.outdir)
-        print('saved posterior plot')
-
-def main(args=None):
     args = parsing_and_logging(em_analysis_parser, args)
     if args.config is not None:
         yaml_dict = yaml.safe_load(Path(args.config).read_text())
@@ -1916,9 +1139,7 @@
                     print(f"{key} not a known argument... please remove")
                     exit()
                 setattr(args, key, value)
->>>>>>> c4760aaf
     if args.sampler == "neuralnet":
         nnanalysis(args)
     else:
-        analysis(args)
-    +        analysis(args)