--- conflicted
+++ resolved
@@ -10,7 +10,6 @@
 import matplotlib
 import numpy as np
 import pandas as pd
-from astropy import time
 from bilby.core.likelihood import ZeroLikelihood
 
 import matplotlib.pyplot as plt
@@ -18,7 +17,7 @@
 from mpl_toolkits.axes_grid1 import make_axes_locatable
 
 from nmma.em import lightcurve_handling as lch
-from .lightcurve_generation import create_light_curve_data
+from .lightcurve_generation import create_light_curve_data, create_detection_limit
 from .em_likelihood import EMTransientLikelihood
 from .model import create_light_curve_model_from_args, model_parameters_dict, SimpleBolometricLightCurveModel
 from .prior import create_prior_from_args
@@ -55,7 +54,7 @@
             sampler_kwargs["niter"] = 1
         elif args.sampler == "dynesty":
             sampler_kwargs["maxiter"] = 1
-
+            
     result = bilby.run_sampler(
         likelihood,
         priors,
@@ -119,41 +118,12 @@
         f"Best fit parameters: {str(bestfit_params)}\nBest fit index: {bestfit_idx}"
     )
 
-<<<<<<< HEAD
-    if args.filters:
-        filters = args.filters.replace(" ", "")  # remove all whitespace
-        filters = filters.split(",")
-        if len(filters) == 0:
-            raise ValueError("Need at least one valid filter.")
-    elif args.rubin_ToO_type == 'platinum':
-        filters = ["ps1__g","ps1__r","ps1__i","ps1__z","ps1__y"]
-    elif args.rubin_ToO_type == 'gold':
-        filters = ["ps1__g","ps1__r","ps1__i"]
-    elif args.rubin_ToO_type == 'gold_z':
-        filters = ["ps1__g","ps1__r","ps1__z"]
-    elif args.rubin_ToO_type == 'silver':
-        filters = ["ps1__g""ps1__i"]
-    elif args.rubin_ToO_type == 'silver_z':
-        filters = ["ps1__g","ps1__z"]
-    else:
-        filters = None
-
-
-    # initialize light curve model
-    timeshift = 0
-    if args.log_space_time:
-        if args.n_tstep:
-            n_step = args.n_tstep
-        else:
-            n_step = int((args.tmax - args.tmin) / args.dt)
-        sample_times = np.logspace(
-            np.log10(args.tmin), np.log10(args.tmax + args.dt), n_step
-=======
     luminosity, best_fit_dict = light_curve_model.generate_lightcurve(
         sample_times, bestfit_params
     )
     # since best_fit_dict is empty for bolometric case, this conversion has no effect there.
-    best_fit_dict = transform_to_app_mag_dict(best_fit_dict, bestfit_params)
+    if 'luminosity_distance' in bestfit_params:
+        best_fit_dict = transform_to_app_mag_dict(best_fit_dict, bestfit_params)
     best_fit_dict["bestfit_sample_times"] = sample_times
 
     if "timeshift" in bestfit_params:
@@ -167,7 +137,6 @@
     with open(args.injection, "r") as f:
         injection_dict = json.load(
             f, object_hook=bilby.core.utils.decode_bilby_json
->>>>>>> 0c57d958
         )
     injection_df = injection_dict["injections"]
     injection_parameters = injection_df.iloc[args.injection_num].to_dict()
@@ -208,10 +177,13 @@
 
     if injection_model is None:
         print("Creating injection light curve model")
+        ## FIXME this is a bit unclean, but assures that some non-None value is passed to create the light curve model
+        injection_model = getattr(args, "injection_model", None)
+        if injection_model is None:
+            injection_model = args.model
+
         _, _, injection_model = create_light_curve_model_from_args(
-            getattr(args, "injection_model", args.model),
-            args,
-            filters=filters,
+            injection_model, args, filters=filters,
             sample_over_Hubble=args.sample_over_Hubble,
         )
     data = create_light_curve_data(
@@ -222,22 +194,6 @@
     print("Injection generated")
 
     return data, injection_parameters 
-
-def create_detection_limit(args, filters):
-    if args.detection_limit is None:
-        detection_limit = {x: np.inf for x in filters}
-    else:
-        try:
-            detection_limit = literal_eval(args.detection_limit)
-        except:
-            detection_limit = {
-                x: float(y)
-                for x, y in zip(
-                    filters,
-                    args.injection_detection_limit.split(","),
-                )
-            }
-    return detection_limit
 
 def inspect_detection_limit(args, data, filters):
 
@@ -415,6 +371,7 @@
     likelihood_kwargs = dict(
         light_curve_model=light_curve_model,
         light_curve_data=data,
+        priors = priors,
         tmin=args.tmin,
         tmax=args.tmax,
         error_budget=error_budget,
@@ -503,17 +460,17 @@
                 for key in data.keys():
                     data[key] = np.array(data[key])
 
-        if args.trigger_time is None:
-            # load the minimum time as trigger time
-            min_time = np.inf
-            for key, array in data.items():
-                min_time = np.minimum(min_time, np.min(array[:, 0]))
-            trigger_time = min_time
-            print(
-                f"trigger_time is not provided, analysis will continue using a trigger time of {trigger_time}"
-            )
-        else:
-            trigger_time = args.trigger_time
+    if args.trigger_time is None:
+        # load the minimum time as trigger time
+        min_time = np.inf
+        for key, array in data.items():
+            min_time = np.minimum(min_time, np.min(array[:, 0]))
+        trigger_time = min_time
+        print(
+            f"trigger_time is not provided, analysis will continue using a trigger time of {trigger_time}"
+        )
+    else:
+        trigger_time = args.trigger_time
 
 
     data = check_detections(data, args.remove_nondetections)
@@ -538,6 +495,7 @@
         light_curve_model=light_curve_model,
         filters=filters_to_analyze,
         light_curve_data=data,
+        priors=priors,
         trigger_time=trigger_time,
         tmin=args.tmin+timeshift,
         tmax=args.tmax+timeshift,
@@ -885,10 +843,10 @@
 
     # create the kilonova data if an injection set is given
     if args.injection:
-        injection_data, injection_parameters = make_injection(args, sample_times, filters, fixed_timestep=0.25)
+        data, injection_parameters = make_injection(args, sample_times, filters, fixed_timestep=0.25)
 
         if args.injection_outfile is not None:
-            store_injections(args, filters, injection_data)
+            store_injections(args, filters, data)
 
     else:
         # load the lightcurve data
@@ -1003,7 +961,7 @@
         print('saved posterior plot')
 
 def multi_analysis_loop(args, analysis_function):
-    if args.config is not None:
+    if getattr(args, 'config', None) is not None:
         yaml_dict = yaml.safe_load(Path(args.config).read_text())
         for analysis_set in yaml_dict.keys():
             params = yaml_dict[analysis_set]
@@ -1022,14 +980,10 @@
     if args.sampler == "neuralnet":
         analysis_function = nnanalysis
     else:
-<<<<<<< HEAD
-        analysis(args)
-=======
         analysis_function = analysis
     multi_analysis_loop(args, analysis_function)
     
 
 def lbol_main(args=None):
     args = parsing_and_logging(bolometric_parser, args)
-    multi_analysis_loop(args, bolometric_analysis)
->>>>>>> 0c57d958
+    multi_analysis_loop(args, bolometric_analysis)