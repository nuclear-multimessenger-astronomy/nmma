import bilby
import bilby.core
from bilby.core.prior import Prior
from bilby.core.prior import PriorDict as _PriorDict
from bilby.core.prior.interpolated import Interped
from bilby.core.prior.conditional import ConditionalTruncatedGaussian

from . import systematics


def from_list(self, systematics):
    """
    Similar to `from_file` but instead of file buffer, takes a list of Prior strings
    See `from_file` for more details
    """

    comments = ["#", "\n"]
    prior = dict()
    for line in systematics:
        if line[0] in comments:
            continue
        line.replace(" ", "")
        elements = line.split("=")
        key = elements[0].replace(" ", "")
        val = "=".join(elements[1:]).strip()
        prior[key] = val
    self.from_dictionary(prior)

setattr(_PriorDict, "from_list", from_list)

class ConditionalGaussianIotaGivenThetaCore(ConditionalTruncatedGaussian):
    """
    This prior characterizes the conditional prior on the viewing angle
    of a GRB afterglow given the opening angle of the jet such that
    the viewing angle is follwing a half-Gaussian distribution
    with the opening angle (thetaCore) as the sigma;
    therefore, sigma = thetaCore / N_sigma
    a higher value of N_sigma, the distribution would be tigher around 0, vice versa

    This prior should only be used if the event is a prompt emission!
    """

    def __init__(
        self,
        minimum,
        maximum,
        name,
        N_sigma=1,
        latex_label=None,
        unit=None,
        boundary=None,
    ):

        super().__init__(
            mu=0,
            sigma=1,
            minimum=minimum,
            maximum=maximum,
            name=name,
            latex_label=latex_label,
            unit=unit,
            boundary=boundary,
            condition_func=self._condition_function,
        )

        self._required_variables = ["thetaCore"]
        self.N_sigma = N_sigma
        self.__class__.__name__ = "ConditionalGaussianIotaGivenThetaCore"
        self.__class__.__qualname__ = "ConditionalGaussianIotaGivenThetaCore"

    def _condition_function(self, reference_params, **kwargs):
        return dict(sigma=(1.0 / self.N_sigma) * kwargs[self._required_variables[0]])

    def __repr__(self):
        return Prior.__repr__(self)

    def get_instantiation_dict(self):
        instantiation_dict = Prior.get_instantiation_dict(self)
        for key, value in self.reference_params.items():
            if key in instantiation_dict:
                instantiation_dict[key] = value
        return instantiation_dict


def inclination_prior_from_fits(priors, args):
    from ligo.skymap import io, moc
    from scipy.interpolate import PchipInterpolator
    from scipy.stats import norm
    import healpy as hp
    import numpy as np
    import matplotlib
    matplotlib.use("agg")
    import matplotlib.pyplot as plt

    print("Constructing prior on inclination with fits input")

    # load the skymap
    skymap = io.read_sky_map(args.fits_file, moc=True)

    # check if the sky location is input
    # if not, the maximum posterior point is taken
    if ('ra' in priors and 'dec' in priors) or (args.ra and args.dec):
        if args.ra and args.dec:
            print("Using command line input for sky location, ignoring the prior file input")
            ra = args.ra
            dec = args.dec
        else:
            print("Using prior file input for sky location")
<<<<<<< HEAD
            ra = np.rad2deg(priors['ra'].peak)
            dec = np.rad2deg(priors['dec'].peak)
=======
        ra = np.rad2deg(priors['ra'].peak)
        dec = np.rad2deg(priors['dec'].peak)
>>>>>>> 0c57d958
        print(f"Using the input sky location ra={ra}, dec={dec}")
        # convert them back to theta and phi
        phi = np.deg2rad(ra)
        theta = 0.5 * np.pi - np.deg2rad(dec)
        # make use of the maP nside
        maP_idx = np.argmax(skymap['PROBDENSITY'])
        order, _ = moc.uniq2nest(skymap[maP_idx]['UNIQ'])
        nside = hp.order2nside(order)
        # get the nested idx for the given sky location
        nest_idx = hp.ang2pix(nside, theta, phi, nest=True)
        # find the row with the closest nested index
        nest_idxs = []
        for row in skymap:
            order_per_row, nest_idx_per_row = moc.uniq2nest(row['UNIQ'])
            if order_per_row == order:
                nest_idxs.append(nest_idx_per_row)
            else:
                nest_idxs.append(0)
        nest_idxs = np.array(nest_idxs)
        row = skymap[np.argmin(np.absolute(nest_idxs - nest_idx))]
    else:
        print("Using the maP point from the fits file input")
        maP_idx = np.argmax(skymap['PROBDENSITY'])
        uniq_idx = skymap[maP_idx]['UNIQ']
        # convert to nested indexing and find the location of that index
        order, nest_idx = moc.uniq2nest(uniq_idx)
        nside = hp.order2nside(order)
        theta, phi = hp.pix2ang(nside, int(nest_idx), nest=True)
        # convert theta and phi to ra and dec
        ra = np.rad2deg(phi)
        dec = np.rad2deg(0.5 * np.pi - theta)
        print(f"The maP location is ra={ra}, dec={dec}")
        # fetching the skymap row
        row = skymap[maP_idx]

    # construct the iota prior
    cosiota_nodes_num = args.cosiota_node_num
    cosiota_nodes = np.cos(np.linspace(0, np.pi, cosiota_nodes_num))
    colnames = ['PROBDENSITY', 'DISTMU', 'DISTSIGMA', 'DISTNORM']
    # do an all-in-one interpolation
    prob_density, dist_mu, dist_sigma, dist_norm = (
        PchipInterpolator(
            cosiota_nodes[::-1], row['{}_SAMPLES'.format(colname)][::-1],
        )
        for colname in colnames)
    # now have the joint distribution evaluated
    u = np.linspace(-1, 1, 1000)  # this is cosiota
    # fetch the fixed distance
    if args.dL:
        print("Using command line input for distance, ignoring the prior file input")
        dL = args.dL
    else:
        print("Using prior file input for distance")
        dL = priors['luminosity_distance'].peak
    prob_u = prob_density(u) * dist_norm(u) * np.square(dL) * norm(dist_mu(u), dist_sigma(u)).pdf(dL)

    iota = np.arccos(u)
    prob_iota = prob_u * np.absolute(np.sin(iota))
    # in GW, iota in [0, pi], but in EM, iota in [0, pi/2]
    # therefore, we need to do a folding
    # split the domain in half
    iota_lt_pi2 = iota[iota < np.pi / 2]
    prob_lt_pi2, prob_gt_pi2 = prob_iota[iota < np.pi / 2], prob_iota[iota >= np.pi / 2]
    iota_EM = iota_lt_pi2
    prob_iota_EM = prob_lt_pi2 + prob_gt_pi2[::-1]

    # normalize
    prob_iota /= np.trapz(iota_EM, prob_iota_EM)

    priors['inclination_EM'] = Interped(
        xx=iota_EM,
        yy=prob_iota_EM,
        minimum=0,
        maximum=np.pi / 2)

    if args.plot:
        figIdx = np.random.randint(1000)
        plt.figure(figIdx)
        plt.xlabel('Inclination')
        plt.ylabel('PDF')
        plt.plot(iota_EM, prob_iota_EM)
        plt.savefig(f"{args.outdir}/Fits_motivated_inclination_prior.png")

    return priors


def create_prior_from_args(model_names, args):

    AnBa2022_intersect = list(set(['AnBa2022_linear', 'AnBa2022_log']) &
                              set(model_names))

    if len(AnBa2022_intersect) > 0:

        def convert_mtot_mni(parameters):

            for param in ["mni", "mtot", "mrp"]:
                if param not in parameters:
                    parameters[param] = 10**parameters[f"log10_{param}"]

            parameters["mni_c"] = parameters["mni"] / parameters["mtot"]
            parameters["mrp_c"] = (
                parameters["xmix"] * (parameters["mtot"] - parameters["mni"])
                - parameters["mrp"]
            )
            return parameters

        priors = bilby.core.prior.PriorDict(
            args.prior, conversion_function=convert_mtot_mni
        )
    else:
        priors = bilby.gw.prior.PriorDict(args.prior)

    # setup for Ebv
    if 'Ebv' not in priors:
        if args.Ebv_max > 0.0 and args.use_Ebv:
            Ebv_c = 1.0 / (0.5 * args.Ebv_max)
            priors["Ebv"] = bilby.core.prior.Interped(
                name="Ebv",
                minimum=0.0,
                maximum=args.Ebv_max,
                latex_label="$E(B-V)$",
                xx=[0, args.Ebv_max],
                yy=[Ebv_c, 0],
            )
        else:
            priors["Ebv"] = bilby.core.prior.DeltaFunction(
                name="Ebv", peak=0.0, latex_label="$E(B-V)$"
            )

    # re-setup the prior if the conditional prior for inclination is used

    if args.conditional_gaussian_prior_thetaObs:
        priors_dict = dict(priors)
        original_iota_prior = priors_dict["inclination_EM"]
        setup = dict(
            minimum=original_iota_prior.minimum,
            maximum=original_iota_prior.maximum,
            name=original_iota_prior.name,
            latex_label=original_iota_prior.latex_label,
            unit=original_iota_prior.unit,
            boundary=original_iota_prior.boundary,
            N_sigma=args.conditional_gaussian_prior_N_sigma,
        )

        priors_dict["inclination_EM"] = ConditionalGaussianIotaGivenThetaCore(**setup)
        priors = bilby.gw.prior.ConditionalPriorDict(priors_dict)

    if args.fits_file:
        priors = inclination_prior_from_fits(priors, args)

    if args.fetch_Ebv_from_dustmap:
        assert args.ra and args.dec, \
            "sky location is needed for fetching Ebv from dustmap"
        print("Fetching value of Ebv from dustmap, overwriting the original prior on Ebv")
        try:
            import dustmaps.sfd
            from dustmaps.config import config
            from astropy import coordinates
        except ImportError:
            print("Package dustmap is needed")
            import sys
            sys.exit(1)

        # check if the dust fits are downloaded
        import os
        default_dir = os.path.join(os.path.dirname(__file__))
        # config dustmaps to fetch and place fits from default_dir
        config['data_dir'] = default_dir
        required_files = ['sfd/SFD_dust_4096_ngp.fits', 'sfd/SFD_dust_4096_sgp.fits']
        if any([
            not os.path.isfile(os.path.join(default_dir, f)) for f in required_files]
        ):
            dustmaps.sfd.fetch()
        # fetching the Ebv value
        coord = coordinates.SkyCoord(args.ra, args.dec, unit='rad')
        priors['Ebv'] = float(dustmaps.sfd.SFDQuery()(coord))

        print(f"The prior on Ebv is set to fixed value of {priors['Ebv']}")

    if args.systematics_file is not None:
        systematics_priors = systematics.main(args.systematics_file)
        priors.from_list(systematics_priors)
    return priors<|MERGE_RESOLUTION|>--- conflicted
+++ resolved
@@ -106,13 +106,8 @@
             dec = args.dec
         else:
             print("Using prior file input for sky location")
-<<<<<<< HEAD
-            ra = np.rad2deg(priors['ra'].peak)
-            dec = np.rad2deg(priors['dec'].peak)
-=======
         ra = np.rad2deg(priors['ra'].peak)
         dec = np.rad2deg(priors['dec'].peak)
->>>>>>> 0c57d958
         print(f"Using the input sky location ra={ra}, dec={dec}")
         # convert them back to theta and phi
         phi = np.deg2rad(ra)
